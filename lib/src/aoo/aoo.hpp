--- conflicted
+++ resolved
@@ -136,19 +136,7 @@
 
     virtual int32_t handle_events() = 0;
 
-<<<<<<< HEAD
-    class deleter {
-    public:
-        void operator()(isink *x){
-            destroy(x);
-        }
-    };
-=======
-    virtual void invite(void *endpoint, aoo_replyfn,
-                        int32_t id, int32_t chn) = 0;
-
     //---------------------- options ----------------------//
->>>>>>> 817a1ecc
 
     int32_t set_buffersize(int32_t n){
         return set_option(aoo_opt_buffersize, AOO_ARG(n));
